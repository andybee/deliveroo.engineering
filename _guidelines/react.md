---
layout:     guidelines
title:      "React/JSX Style Guide"
subtitle:   "A mostly reasonable approach to React and JSX"
collection: guidelines
---

## Table of Contents
{:.no_toc}

1. Automatic Table of Contents Here
{:toc}

<<<<<<< HEAD
## Class vs `React.createClass` vs stateless
If you have internal state and/or refs, prefer `class extends React.Component` over `React.createClass` unless you have a very good reason to use mixins. eslint: [`react/prefer-es6-class`](https://github.com/yannickcr/eslint-plugin-react/blob/master/docs/rules/prefer-es6-class.md) [`react/prefer-stateless-function`](https://github.com/yannickcr/eslint-plugin-react/blob/master/docs/rules/prefer-stateless-function.md)

```
// bad
const Listing = React.createClass({
  // ...
  render() {
    return <div>{this.state.hello}</div>;
  }
});

// good
class Listing extends React.Component {
  // ...
  render() {
    return <div>{this.state.hello}</div>;
  }
}
```

And if you don't have state or refs, prefer normal functions (not arrow functions) over classes:

> Why? When debugging in the good example below the stack trace will include the function name whereas in the bad example it will say its from an anonymous function

```
// bad
class Listing extends React.Component {
  render() {
    return <div>{this.props.hello}</div>;
  }
}

// bad (relying on function name inference is discouraged)
const Listing = ({ hello }) => (
  <div>{hello}</div>
);

// good
function Listing({ hello }) {
  return <div>{hello}</div>;
}
=======
## Quotes

Always use double quotes (`"`) for JSX attributes, but single quotes for all other JS. eslint: [`jsx-quotes`](http://eslint.org/docs/rules/jsx-quotes)

> Why? JSX attributes [can't contain escaped quotes](http://eslint.org/docs/rules/jsx-quotes), so double quotes make contractions like `"don't"` easier to type.
> Regular HTML attributes also typically use double quotes instead of single, so JSX attributes mirror this convention.

```
// bad
<Foo bar='bar' />

// good
<Foo bar="bar" />

// bad
<Foo style={{ left: "20px" }} />

// good
<Foo style={{ left: '20px' }} />
>>>>>>> 996116e4
```

## Props

Always use camelCase for prop names.

```
// bad
<Foo
  UserName="hello"
  phone_number={12345678}
/>

// good
<Foo
  userName="hello"
  phoneNumber={12345678}
/>
```

Omit the value of the prop when it is explicitly `true`. [^jsx-boolean-value]

```
// bad
<Foo
  hidden={true}
/>

// good
<Foo
  hidden
/>
```

[^jsx-boolean-value]: [ESLint: react/jsx-boolean-value](https://github.com/yannickcr/eslint-plugin-react/blob/master/docs/rules/jsx-boolean-value.md)

Avoid using an array index as `key` prop, prefer a unique ID: using the index as a key is an [anti-pattern](https://medium.com/@robinpokorny/index-as-a-key-is-an-anti-pattern-e0349aece318).

```
// bad
{todos.map((todo, index) =>
  <Todo
    {...todo}
    key={index}
  />
)}

// good
{todos.map(todo => (
  <Todo
    {...todo}
    key={todo.id}
  />
))}
```

## Parentheses

Wrap JSX tags in parentheses when they span more than one line. eslint: [`react/wrap-multilines`](https://github.com/yannickcr/eslint-plugin-react/blob/master/docs/rules/wrap-multilines.md)

```
// bad
render() {
  return <MyComponent className="long body" foo="bar">
           <MyChild />
         </MyComponent>;
}

// good
render() {
  return (
    <MyComponent className="long body" foo="bar">
      <MyChild />
    </MyComponent>
  );
}

// good, when single line
render() {
  const body = <div>hello</div>;
  return <MyComponent>{body}</MyComponent>;
}
```<|MERGE_RESOLUTION|>--- conflicted
+++ resolved
@@ -11,7 +11,7 @@
 1. Automatic Table of Contents Here
 {:toc}
 
-<<<<<<< HEAD
+
 ## Class vs `React.createClass` vs stateless
 If you have internal state and/or refs, prefer `class extends React.Component` over `React.createClass` unless you have a very good reason to use mixins. eslint: [`react/prefer-es6-class`](https://github.com/yannickcr/eslint-plugin-react/blob/master/docs/rules/prefer-es6-class.md) [`react/prefer-stateless-function`](https://github.com/yannickcr/eslint-plugin-react/blob/master/docs/rules/prefer-stateless-function.md)
 
@@ -54,7 +54,8 @@
 function Listing({ hello }) {
   return <div>{hello}</div>;
 }
-=======
+```
+
 ## Quotes
 
 Always use double quotes (`"`) for JSX attributes, but single quotes for all other JS. eslint: [`jsx-quotes`](http://eslint.org/docs/rules/jsx-quotes)
@@ -74,7 +75,7 @@
 
 // good
 <Foo style={{ left: '20px' }} />
->>>>>>> 996116e4
+
 ```
 
 ## Props
